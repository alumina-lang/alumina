use std::collections::Vector;
use std::string::{split, StringBuf};

use tree_sitter::{Node, Parser, Tree};
use std::collections::{free_all, HashMap, sort_by};

use aluminac::lib::arena::Arena;

use alumina_doc::error::{Error, Result};

struct Path {
    segments: Vector<&[u8]>,
}

impl Path {
    use std::fmt::{Formatter, write, writeln, Error};
    use std::cmp::{Comparable, Equatable, Ordering};
    use std::hash::{Hashable, Hasher};
    
    fn new(segments: Vector<&[u8]>) -> Path {
        Path { segments: segments }
    }

    fn as_slice(self: &Path) -> &[&[u8]] {
        self.segments.as_slice()
    }

    fn from_str(s: &[u8]) -> Path {
        Path::new(
            s.split("::")
                .filter(|segment: &[u8]| -> bool { segment.len > 0 })
                .to_vector()
        )
    }

    fn move(self: &mut Path) -> Path {
        Path { segments: self.segments.move() }
    }

    fn extend_with(self: &Path, segment: &[u8]) -> Path {
        let ret = self.clone();
        ret.segments.push(segment);
        ret
    }

    fn join_with(self: &Path, other: &Path) -> Path {
        let ret = self.clone();
        ret.segments.extend_from_slice(other.as_slice());
        ret
    }

    fn push(self: &mut Path, segment: &[u8]) {
        self.segments.push(segment);
    }

    fn len(self: &Path) -> usize {
        self.segments.len()
    }

    fn starts_with(self: &Path, prefix: &Path) -> bool {
        if self.segments.len() < prefix.segments.len() {
            return false;
        }
        self.as_slice()[0..prefix.len()] == prefix.as_slice()
    }

    fn pop(self: &mut Path) -> &[u8] {
        self.segments.pop().unwrap()
    }

    fn free(self: &mut Path) {
        self.segments.free();
    }

    fn fmt<F: Formatter<F>>(self: &Path, fmt: &mut F) -> std::fmt::Result {
        use std::string::join_fmt;

        if self.segments.empty() {
            write!(fmt, "::")
        } else {
            write!(fmt, "{}", "::".join_fmt(&self.segments.iter()))
        }
    }

    fn compare(self: &Path, other: &Path) -> Ordering {
        self.as_slice().compare(&other.as_slice())
    }

    fn equals(self: &Path, other: &Path) -> bool {
        self.as_slice() == other.as_slice()
    }

    fn clone(self: &Path) -> Path {
        Path { segments: self.segments.clone() }
    }

    fn last(self: &Path) -> Option<&[u8]> {
        self.segments.iter().next_back()
    }

    fn hash<H: Hasher<H>>(self: &Path, hasher: &mut H) {
        self.segments.as_slice().hash(hasher);
    }

    mixin Equatable<Path>;
    mixin Comparable<Path>;
    mixin<H: Hasher<H>> Hashable<Path, H>;
}

enum ItemKind {
    Module,
    Field,
    Variant,
    Method,
    Function,
    Struct,
    Union,
    Protocol,
    TypeDef,
    Enum,
    Macro,
    Const,
    Static,
    Mixin
}

impl ItemKind {
    fn fmt<F: std::fmt::Formatter<F>>(self: &ItemKind, f: &mut F) -> std::fmt::Result {
        use std::fmt::write;

        switch *self {
            ItemKind::Module => write!(f, "Module"),
            ItemKind::Function => write!(f, "Function"),
            ItemKind::Method => write!(f, "Method"),
            ItemKind::TypeDef => write!(f, "Type"),
            ItemKind::Macro => write!(f, "Macro"),
            ItemKind::Const => write!(f, "Const"),
            ItemKind::Protocol => write!(f, "Protocol"),
            ItemKind::Enum => write!(f, "Enum"),
            ItemKind::Variant => write!(f, "Variant"),
            ItemKind::Static => write!(f, "Static"),
            ItemKind::Struct => write!(f, "Struct"),
            ItemKind::Field => write!(f, "Field"),
            ItemKind::Union => write!(f, "Union"),
            ItemKind::Mixin => write!(f, "Mixin"),
            _ => unreachable!(),
        }
    }

    fn has_own_page(self: &ItemKind) -> bool {
        switch *self {
            ItemKind::Module,
            ItemKind::Protocol,
            ItemKind::Enum, 
            ItemKind::Union,
            ItemKind::Struct, 
            ItemKind::Macro => true,
            _ => false,
        }
    }   

    fn is_indexed(self: &ItemKind) -> bool {
        switch *self {
            ItemKind::Mixin,
            ItemKind::Field => false,
            _ => true,
        }
    }   


    fn should_show_in_sidebar(self: &ItemKind) -> bool {
        switch *self {
            ItemKind::Mixin => false,
            _ => true,
        }
    }   

    fn show_siblings(self: &ItemKind) -> bool {
        switch *self {
            ItemKind::Module,
            ItemKind::Union,
            ItemKind::Protocol,
            ItemKind::Struct,
            ItemKind::Enum => false,
            _ => true,
        }
    }  

    fn show_source_link(self: &ItemKind) -> bool {
        switch *self {
            ItemKind::Field,
            ItemKind::Mixin,
            ItemKind::Variant => false,
            _ => true,
        }
    }  

    fn show_signature(self: &ItemKind) -> bool {
        switch *self {
            ItemKind::Module => false,
            _ => true,
        }
    }  
    
    
    fn equals(self: &ItemKind, other: &ItemKind) -> bool {
        (*self as i32) == (*other as i32)
    }

    mixin std::cmp::Equatable<ItemKind>;
}

struct Item {
    kind: ItemKind,
    parse_context: &ParseContext,
    path: Path,
    cfg_index: usize,
    defined_in: Path,
    doc_comment: StringBuf,
    node: Node,
    group_node: Option<Node>,
    has_cfg: bool,
}

impl Item {
    use ::Result;
    use std::fmt::{Formatter, write, writeln, Error};

    fn free(self: &mut Item) {
        self.path.free();
        self.defined_in.free();
        self.doc_comment.free();
    }
    
    /// Show re-exports only if the original item was defined in a submodule.
    ///
    /// Since Alumina does not have item visibility, this is a heuristic to determine
    /// if the item should be shown.
    fn is_public(self: &Item) -> bool {
        let loc = self.path.as_slice();
        let def = self.defined_in.as_slice();

        if loc == def {
            return true; 
        } else if loc.len >= 2 && loc[0] == "std" && loc[1] == "prelude"  {
            // Special case for prelude
            return true;
        } else if  loc.len >= def.len {
            return false;
        } 

        let suffix_len = 0usize;
        loop {
            if suffix_len >= std::cmp::min(loc.len, def.len) {
                break;
            }

            if loc[loc.len - suffix_len - 1] == def[def.len - suffix_len - 1]  {
                suffix_len += 1;
            } else {
                break;
            }
        }

        loc[0..loc.len - suffix_len] == def[0..loc.len - suffix_len]
    }

    fn fmt<F: Formatter<F>>(self: &Item, fmt: &mut F) -> Result<(), Error> {
        if !self.doc_comment.empty() {
            write!(fmt, "{}", self.doc_comment)?;
        }

        switch self.kind {
            ItemKind::Module => write!(fmt, "module {}", self.name)?,
            ItemKind::Function => write!(fmt, "function {}", self.name)?,
            ItemKind::TypeDef => write!(fmt, "type {}", self.name)?,
            ItemKind::Macro => write!(fmt, "macro {}", self.name)?,
            ItemKind::Const => write!(fmt, "const {}", self.name)?,
            ItemKind::Protocol => write!(fmt, "protocol {}", self.name)?,
            ItemKind::Enum => write!(fmt, "enum {}", self.name)?,
            ItemKind::Static => write!(fmt, "static {}", self.name)?,
            ItemKind::Struct => write!(fmt, "struct {}", self.name)?,
            ItemKind::Mixin => write!(fmt, "mixin {}", self.name)?,
            _ => unreachable!()
        };

        write!(fmt, " in {}", self.path)?;
        Result::ok(())
    }
}

struct ItemBag {
    arena: Arena,
    items: Vector<&Item>,
    lookup: HashMap<Path, &Item>,
    aliases: HashMap<Path, Path>,
    star_aliases: HashMap<Path, Path>,
}

impl ItemBag {
    fn new() -> ItemBag {
        ItemBag {
            arena: Arena::new(),
            items: Vector::new(),
            lookup: HashMap::new(),
            aliases: HashMap::new(),
            star_aliases: HashMap::new(),
        }
    }

    fn free(self: &mut ItemBag) {
        for item in self.items {
            (item as &mut Item).free();
        }
        for (k, v) in self.aliases.iter().chain(&self.star_aliases.iter()) {
            k.free();
            v.free()
        }
        
        self.items.free();
        self.lookup.free();
        self.arena.free();
        self.aliases.free();
        self.star_aliases.free();
    }

    fn move(self: &mut ItemBag) -> ItemBag {
        ItemBag {
            arena: self.arena.move(),
            items: self.items.move(),
            lookup: self.lookup.move(),
            aliases: self.aliases.move(),
            star_aliases: self.star_aliases.move(),
        }
    }

    fn add_item(self: &mut ItemBag, item: Item) {
        let ptr = self.arena.alloc(item);
        self.items.push(ptr);
        self.lookup.insert(item.path, ptr);
    }

    fn add_alias(self: &mut ItemBag, path: Path, destination: Path) {
        self.aliases.insert(path, destination);
    }

    fn add_star_alias(self: &mut ItemBag, path: Path, destination: Path) {
        self.star_aliases.insert(path, destination);
    }

    fn sort(self: &mut ItemBag) {
        self.items
            .as_slice_mut()
            .sort_by(|it: &&Item| -> (&[&[u8]], i32, usize, &[u8]) {
                use std::mem::slice::empty;
     
                let item_loc = it.node.start_byte();
                let start = it.path.as_slice();

                if start.len == 0 {
                    (empty(), 0, item_loc, empty())
                } else {
                    (start[..start.len-1], it.kind as i32, item_loc, start[start.len-1])
                }
            });
    }

    fn get(self: &ItemBag, path: &Path) -> Option<&Item> {
        self.lookup.get(*path)
    }

    fn resolve(self: &ItemBag, scope: &Path, path: &Path, go_down: bool) -> Option<&Item> {
        let joined = scope.join_with(path);
        defer joined.free();

        let proper = self.lookup.get(joined);
        if proper.is_some {
            return proper;
        }

        let alias = self.aliases.get(joined);
        if alias.is_some {
            return self.resolve(scope, &alias.inner, true);
        }

        let star_alias = self.star_aliases.get(*scope);
        if star_alias.is_some {
            let maybe_resolved = self.resolve(&star_alias.inner, path, false);
            if maybe_resolved.is_some {
                return maybe_resolved;
            }
        }

        if go_down {
            let scope = scope.clone();
            defer scope.free();

            while scope.segments.len() > 0 {
                scope.pop();
                let resolved = self.resolve(&scope, path, false);
                if resolved.is_some {
                    return resolved;
                }
            }
        }

        Option::none()
    }

    fn sync_reexport(self: &mut ItemBag, source: &Path, dst: &Path) {
        for i in self.items.iter() {
            if !i.path.starts_with(dst) {
                continue
            }

            let src_path = source.clone();
            for s in i.path.as_slice()[dst.segments.len()..] {
                src_path.push(s);
            }
            
            if !self.lookup.get(src_path).is_some {
                self.add_item(Item {
                    kind: i.kind,
                    cfg_index: i.cfg_index,
                    parse_context: i.parse_context,
                    path: src_path.move(),
                    defined_in: i.defined_in.clone(),
                    doc_comment: i.doc_comment.clone(),
                    group_node: i.group_node,
                    has_cfg: i.has_cfg,
                    node: i.node,
                });
            }
            
            src_path.free();
        }
    }

    fn resolve_all(self: &mut ItemBag) {
        loop {
            let insertion_count = 0;
            for (src, dst) in self.aliases {
                let scope = src.clone();
                let suffix = Path::from_str(scope.pop());
                
                let resolved = self.resolve(&scope, &suffix, true);
                if resolved.is_some {
                    let item = resolved.inner;
                    if !self.lookup.get(src).is_some {
                        insertion_count += 1;
                        self.sync_reexport(&src, &item.defined_in);
                    }
                }

                scope.free();
                suffix.free();
            }

            if insertion_count == 0 {
                break;
            }
        }
    }

    fn all(self: &ItemBag) -> std::mem::SliceIterator<&&Item> {
        self.items.iter()
    }

    fn filtered<F: std::builtins::Callable<(&Item), bool>>(self: &ItemBag, func: F) -> Vector<&Item> {
        self.items.iter().filter(func).to_vector()
    }
}

struct ParseContext {
    filename: std::fs::PathBuf,
    _source: StringBuf,
    tree: Tree,
}

impl ParseContext {
    fn from_file(parser: &mut Parser, filename: std::fs::Path) -> Result<ParseContext> {
        let source = std::fs::File::read_to_string(filename).map_err(Error::from_io)?;
        defer source.free();
    
        let tree = parser.parse(source.as_slice());
        defer tree.free();
        
        Result::ok(ParseContext {
            _source: source.move(),
            tree: tree.move(),
            filename: std::fs::PathBuf::from_path(filename)
        })
    }

    fn source(self: &ParseContext) -> &[u8] {
        self._source.as_slice()
    }

    fn root_node(self: &ParseContext) -> Node {
        self.tree.root_node().unwrap()
    }

    fn free(self: &mut ParseContext) {
        self._source.free();
        self.tree.free();
        self.filename.free();
    }

    fn move(self: &mut ParseContext) -> ParseContext {
        ParseContext {
            _source: self.source.move(),
            tree: self.tree.move(),
            filename: self.filename.move()
        }
    }
}

struct LinkContext {
    item_bag: &ItemBag,
    path: &Path,
}

impl LinkContext {
    fn new(item_bag: &ItemBag, path: &Path) -> LinkContext {
        LinkContext {
            item_bag: item_bag,
            path: path
        }
    }

    fn link_for_item(self: &LinkContext, item: &Item, defined_in: bool) -> Option<StringBuf> {
        use std::fmt::format;
        use std::string::join_fmt;
        
        let path = if defined_in {
            item.defined_in.clone()
        } else {
            item.path.clone()
        };

        defer path.free();

        let val = if item.kind.has_own_page() {
            if path.segments.empty() {
                format!("/index.html").unwrap()
            } else if item.cfg_index != 0 {
                format!("/{}.{}.html", "/".join_fmt(&path.segments.iter()), item.cfg_index).unwrap()
            } else {
                format!("/{}.html", "/".join_fmt(&path.segments.iter())).unwrap()
            }
        } else {
            let name = path.pop();
            if item.cfg_index != 0 {
                format!("/{}.html#item.{}.{}", "/".join_fmt(&path.segments.iter()), name, item.cfg_index).unwrap()
            } else {
                format!("/{}.html#item.{}", "/".join_fmt(&path.segments.iter()), name).unwrap()
            }
        };
        
        Option::some(val)
    }

    fn resolve_link(self: &LinkContext, path: &Path) -> Option<StringBuf> {
        use std::option::try;
        
<<<<<<< HEAD
        let item = self.item_bag.resolve(self.path, path, true);
        if !item.is_some {
            //eprintln!("Unresolved link: {} (ctx: {})", *path, *self.path);
        }
        self.link_for_item(item?, true)
=======
        let item = self.item_bag.resolve(self.path, path, true)?;
        self.link_for_item(item, true)
>>>>>>> 3b29cc5d
    }
}<|MERGE_RESOLUTION|>--- conflicted
+++ resolved
@@ -563,15 +563,7 @@
     fn resolve_link(self: &LinkContext, path: &Path) -> Option<StringBuf> {
         use std::option::try;
         
-<<<<<<< HEAD
-        let item = self.item_bag.resolve(self.path, path, true);
-        if !item.is_some {
-            //eprintln!("Unresolved link: {} (ctx: {})", *path, *self.path);
-        }
-        self.link_for_item(item?, true)
-=======
         let item = self.item_bag.resolve(self.path, path, true)?;
         self.link_for_item(item, true)
->>>>>>> 3b29cc5d
     }
 }